--- conflicted
+++ resolved
@@ -1,14 +1,9 @@
 import { ApiClient } from '@/api-client/ApiClient';
 import Header from '@/components/navigation/header/Header';
 import ProfileHeader from '@/features/profile/components/profileHeader/ProfileHeader';
-<<<<<<< HEAD
 import ProfileTabs from '@/features/profile/components/profileTabs/ProfileTabs';
-import { getAccessTokenInServerComponent } from '@/services/auth';
 import { Box, Button, Container, Stack, Title } from '@mantine/core';
-=======
 import { createServerTokenManager } from '@/services/auth';
-import { Button, Container, Stack, Text, Title } from '@mantine/core';
->>>>>>> 60bb5e52
 import type { Metadata } from 'next';
 import Link from 'next/link';
 import { Fragment } from 'react';
